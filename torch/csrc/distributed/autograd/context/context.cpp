--- conflicted
+++ resolved
@@ -165,7 +165,6 @@
   outStandingRpcs_.clear();
 }
 
-<<<<<<< HEAD
 void DistAutogradContext::recordGradEvent(c10::Device device) {
   if (device.is_cuda()) {
     auto iter = gradReadyEvents_.find(device);
@@ -182,10 +181,7 @@
   }
 }
 
-std::shared_ptr<c10::ivalue::Future> DistAutogradContext::
-=======
 c10::intrusive_ptr<c10::ivalue::Future> DistAutogradContext::
->>>>>>> e285f2ed
     clearAndWaitForOutstandingRpcsAsync() {
   std::unique_lock<std::mutex> lock(lock_);
   auto outStandingRpcs = std::move(outStandingRpcs_);
@@ -193,12 +189,8 @@
 
   struct State {
     explicit State(int32_t count)
-<<<<<<< HEAD
-        : future(std::make_shared<c10::ivalue::Future>(c10::NoneType::get())),
-=======
         : future(
               c10::make_intrusive<c10::ivalue::Future>(c10::NoneType::get())),
->>>>>>> e285f2ed
           remaining(count) {}
     c10::intrusive_ptr<c10::ivalue::Future> future;
     std::atomic<int32_t> remaining;
