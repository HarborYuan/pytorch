#include <caffe2/serialize/inline_container.h>
#include <torch/csrc/jit/mobile/function.h>
#include <torch/csrc/jit/mobile/interpreter.h>
#include <torch/csrc/jit/mobile/prim_ops_registery.h>
#include <torch/csrc/jit/runtime/instruction.h>
#include <torch/csrc/jit/runtime/operator.h>

namespace torch {
namespace jit {

char const* toString(OpCode op);
namespace mobile {
Function::Function(c10::QualifiedName name) : name_(std::move(name)) {}

Function::Function(
    c10::QualifiedName name,
    Code code,
    at::optional<c10::FunctionSchema> schema)
    : name_(std::move(name)),
      code_(std::move(code)),
      schema_(std::move(schema)) {}

const c10::QualifiedName& Function::qualname() const {
  return name_;
}

void Function::append_instruction(OpCode op, int X, int N, int64_t dbg_handle) {
  TORCH_CHECK(
      isOpSupportedInMobile(op),
      toString(op),
      " is not supported in mobile module.");
  code_.instructions_.emplace_back(op, X, N);
  code_.debug_handles_.emplace_back(dbg_handle);
}

void Function::append_instruction(OpCode op, int X, int N) {
  TORCH_CHECK(
      isOpSupportedInMobile(op),
      toString(op),
      " is not supported in mobile module.");
  code_.instructions_.emplace_back(op, X, N);
}

bool Function::append_operator(
    const std::string& name,
    const std::string& overload_name,
    const c10::optional<int>& num_specified_args,
    int64_t model_version) { /* TODO: T90339189 deprecate all v3 when v3 models
                                are removed */
  // Keep the original opname in code_
<<<<<<< HEAD
  code_.op_names_.emplace_back(name, overload_name);
  const auto& opname = code_.op_names_.back();
=======
  code_->op_names_.emplace_back(name, overload_name);
  const auto& opname = code_->op_names_.back();
  code_->operator_input_sizes_.emplace_back(num_specified_args.value_or(-1));
>>>>>>> b6f41bb8
  auto func = makeOperatorFunction(opname, num_specified_args, model_version);
  if (!func.has_value()) {
    return false;
  }
  code_.operators_.emplace_back(*func);
  return true;
}

void Function::append_constant(const c10::IValue& constant) {
  code_.constants_.push_back(constant);
}

void Function::append_type(const at::TypePtr& type) {
  code_.types_.push_back(type);
}

void Function::append_function(mobile::Function& function) {
  code_.functions_.push_back(&function);
}

void Function::set_register_size(size_t size) {
  code_.register_size_ = size;
}

int64_t Function::get_debug_handle(size_t pc) const {
  TORCH_CHECK(
      pc < code_.debug_handles_.size(),
      "Module debug info index out of boundary.");
  return code_.debug_handles_[pc];
}

torch::jit::Function& Function::setSchema(c10::FunctionSchema schema) {
  schema_ = std::move(schema);
  return *this;
}

bool Function::hasSchema() const {
  return schema_.has_value();
}

const c10::FunctionSchema& Function::getSchema() const {
  return *schema_;
}

void Function::run(Stack& stack) {
  if (hasSchema()) { // if we have a schema then resolve optional args if any
    getSchema().checkAndNormalizeInputs(
        stack, std::unordered_map<std::string, IValue>{} /*kwargs*/);
  }
  InterpreterState interp_state(code_);
  interp_state.run(stack);
}

at::IValue Function::operator()(Stack& stack) {
  run(stack);
  return stack.front();
}

size_t Function::num_inputs() const {
  return schema_->arguments().size();
}

bool Function::call(Stack&, c10::function_ref<void(const mobile::Code&)> f) {
  f(code_);
  return true;
}

const Code& Function::get_code() const {
  return code_;
}

const std::vector<int64_t>& Function::getExceptionDebugHandles() const {
  return getInterpretersExceptionDebugHandles();
}

c10::optional<std::function<void(Stack&)>> makeOperatorFunction(
    c10::OperatorName opname,
    c10::optional<int> num_specified_args,
    int64_t model_version) {
  std::function<void(Stack&)> fn;
  const auto full_name = c10::toString(opname);
  const std::vector<c10::Argument>* pArgs = nullptr;
  bool promoted_op = mobile::hasPrimOpsFn(full_name);
  if (promoted_op) {
    fn = mobile::getPrimOpsFn(full_name);
  } else {
    std::shared_ptr<Operator> jit_op = findOperatorFor(opname);
    if (jit_op) {
      fn = [jit_op](Stack& stack) { jit_op->getOperation()(stack); };
      pArgs = &jit_op->schema().arguments();
    } else {
      auto op = c10::Dispatcher::singleton().findSchema(opname);
      if (op.has_value()) {
        fn = [op](Stack& stack) { op->callBoxed(&stack); };
        if (op->hasSchema()) {
          pArgs = &op->schema().arguments();
        } else {
          TORCH_CHECK(false, "arguments are missing for operator ", opname);
        }
      } else {
        return c10::nullopt;
      }
    }
  }

  if (!promoted_op) {
    TORCH_INTERNAL_ASSERT_DEBUG_ONLY(pArgs);
    const auto& args = *pArgs;
    if (model_version == 0x3LL && opname.name == "aten::_convolution" &&
        opname.overload_name.empty()) {
      // Since byte-code versions 0x4L, convolution has an additional
      // default-value argument (allow_tf32=True, see
      // https://github.com/pytorch/pytorch/pull/40737). This wrapper handles
      // backward compatibility with models of byte-code version <= 0x3L, where
      // this bool argument does not yet exist.
      fn = [fn](Stack& stack) {
        stack.push_back(true);
        fn(stack);
      };
    } else {
      // num_specified_args >= 0 indicates number of arguments are available
      // from model. We can use it to handle backward compatibility.
      if (num_specified_args &&
          num_specified_args.value() < static_cast<int64_t>(args.size())) {
        fn = [fn, num_specified_args, &args](Stack& stack) {
          std::vector<IValue> out_args;
          // The following logic pops and temporarily stores all out arguments
          // from the stack (which can be 0 or more, and always appended to the
          // schema), in order to push the necessary default values. Finally,
          // the out arguments are pushed back into the stack.
          for (size_t i = args.size() - 1; i > 0 && args.at(i).is_out(); i--) {
            out_args.push_back(stack.back());
            stack.pop_back();
          }
          size_t start_index = num_specified_args.value() - out_args.size();
          TORCH_CHECK(
              start_index >= 0,
              "The number of output arguments is: ",
              out_args.size(),
              ", which is more then the number of specified arguments: ",
              num_specified_args.value());
          for (size_t i = start_index; i < (args.size() - out_args.size());
               ++i) {
            TORCH_CHECK(
                args[i].default_value().has_value(),
                "Error happened at preparing for default values for the argument. The ",
                i,
                "th argument ",
                args[i].name(),
                " does not have a specified value or default value. ");

            stack.push_back(args[i].default_value());
          }
          stack.insert(stack.end(), out_args.rbegin(), out_args.rend());
          fn(stack);
        };
      }
    }
  }
  return fn;
}

} // namespace mobile
} // namespace jit
} // namespace torch<|MERGE_RESOLUTION|>--- conflicted
+++ resolved
@@ -48,14 +48,9 @@
     int64_t model_version) { /* TODO: T90339189 deprecate all v3 when v3 models
                                 are removed */
   // Keep the original opname in code_
-<<<<<<< HEAD
   code_.op_names_.emplace_back(name, overload_name);
   const auto& opname = code_.op_names_.back();
-=======
-  code_->op_names_.emplace_back(name, overload_name);
-  const auto& opname = code_->op_names_.back();
-  code_->operator_input_sizes_.emplace_back(num_specified_args.value_or(-1));
->>>>>>> b6f41bb8
+  code_.operator_input_sizes_.emplace_back(num_specified_args.value_or(-1));
   auto func = makeOperatorFunction(opname, num_specified_args, model_version);
   if (!func.has_value()) {
     return false;
