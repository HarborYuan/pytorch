def define_rules(rules):
    rules.cc_test(
        name = "Array_test",
        srcs = ["Array_test.cpp"],
        deps = [
            "@com_google_googletest//:gtest_main",
            "//c10/util:Array",
        ],
    )

    rules.cc_test(
        name = "C++17_test",
        srcs = ["C++17_test.cpp"],
        deps = [
            "@com_google_googletest//:gtest_main",
            "//c10/util:C++17",
        ],
    )
<<<<<<< HEAD

    rules.cc_test(
        name = "TypeTraits_test",
        srcs = ["TypeTraits_test.cpp"],
        deps = [
            "@com_google_googletest//:gtest_main",
            "//c10/util:TypeTraits",
=======
    rules.cc_test(
        name = "LeftRight_test",
        srcs = ["LeftRight_test.cpp"],
        deps = [
            "@com_google_googletest//:gtest_main",
            "//c10/util:LeftRight",
>>>>>>> 3a7e0691
        ],
    )<|MERGE_RESOLUTION|>--- conflicted
+++ resolved
@@ -16,7 +16,14 @@
             "//c10/util:C++17",
         ],
     )
-<<<<<<< HEAD
+    rules.cc_test(
+        name = "LeftRight_test",
+        srcs = ["LeftRight_test.cpp"],
+        deps = [
+            "@com_google_googletest//:gtest_main",
+            "//c10/util:LeftRight",
+        ],
+    )
 
     rules.cc_test(
         name = "TypeTraits_test",
@@ -24,13 +31,5 @@
         deps = [
             "@com_google_googletest//:gtest_main",
             "//c10/util:TypeTraits",
-=======
-    rules.cc_test(
-        name = "LeftRight_test",
-        srcs = ["LeftRight_test.cpp"],
-        deps = [
-            "@com_google_googletest//:gtest_main",
-            "//c10/util:LeftRight",
->>>>>>> 3a7e0691
         ],
     )