#pragma once

#include <c10/macros/Macros.h>
#include <c10/util/C++17.h>
#include <c10/util/reverse_iterator.h>
#include <cstring>
#include <limits>
#include <stdexcept>
#include <string>
#include <algorithm>

namespace c10 {

/**
 * Reimplementation of std::string_view for C++14.
 * Implemented following the interface definition in
 * https://en.cppreference.com/w/cpp/string/basic_string_view
 * See there for the API documentation.
 *
 * Difference: We don't have a Traits template parameter because
 * std::char_traits isn't constexpr and we'd have to reimplement
 * std::char_traits if we wanted to use it with our constexpr basic_string_view.
 */
template <class CharT>
class basic_string_view final {
 public:
  using value_type = CharT;
  using pointer = CharT*;
  using const_pointer = const CharT*;
  using reference = CharT&;
  using const_reference = const CharT&;
  using const_iterator = const CharT*;
  using iterator = const_iterator;
  using const_reverse_iterator = c10::reverse_iterator<const_iterator>;
  using reverse_iterator = const_reverse_iterator;
  using size_type = std::size_t;
  using difference_type = std::ptrdiff_t;

  static constexpr size_type npos = size_type(-1);

  constexpr basic_string_view() noexcept : begin_(nullptr), size_(0) {}

  explicit constexpr basic_string_view(const_pointer str, size_type count)
      : begin_(str), size_(count) {}

  /* implicit */ constexpr basic_string_view(const_pointer str)
      : basic_string_view(str, strlen_(str)) {}

  /* implicit */ basic_string_view(const ::std::basic_string<CharT>& str)
      : basic_string_view(str.data(), str.size()) {}

  constexpr basic_string_view(const basic_string_view&) noexcept = default;

  AT_CPP14_CONSTEXPR basic_string_view& operator=(
      const basic_string_view& rhs) noexcept {
    begin_ = rhs.begin_;
    size_ = rhs.size_;
    return *this;
  }

  explicit operator ::std::basic_string<CharT>() const {
    return ::std::basic_string<CharT>(data(), size());
  }

  constexpr const_iterator begin() const noexcept {
    return cbegin();
  }

  constexpr const_iterator cbegin() const noexcept {
    return begin_;
  }

  constexpr const_iterator end() const noexcept {
    return cend();
  }

  constexpr const_iterator cend() const noexcept {
    return begin_ + size_;
  }

  constexpr const_reverse_iterator rbegin() const noexcept {
    return crbegin();
  }

  constexpr const_reverse_iterator crbegin() const noexcept {
    return const_reverse_iterator(this->end());
  }

  constexpr const_reverse_iterator rend() const noexcept {
    return crend();
  }

  constexpr const_reverse_iterator crend() const noexcept {
    return const_reverse_iterator(this->begin());
  }

  friend constexpr const_iterator begin(basic_string_view sv) noexcept {
    return sv.begin();
  }

  friend constexpr const_iterator end(basic_string_view sv) noexcept {
    return sv.end();
  }

  constexpr const_reference operator[](size_type pos) const {
    return at(pos);
  }

  constexpr const_reference at(size_type pos) const {
<<<<<<< HEAD
#if !defined(__CUDA_ARCH__)
    // CUDA doesn't like std::out_of_range in device code
    if (C10_UNLIKELY(pos >= size_)) {
      throw std::out_of_range(
        "string_view::operator[] or string_view::at() out of range. Index: " +
        std::to_string(pos) + ", size: " + std::to_string(size()));
    }
=======
#if !defined( \
    __CUDA_ARCH__) // CUDA doesn't like std::out_of_range in device code
    return C10_UNLIKELY(pos >= size_)
        ? (throw std::out_of_range(
               "string_view::operator[] or string_view::at() out of range. Index: " +
               c10::guts::to_string(pos) + ", size: " + c10::guts::to_string(size())),
           at_(0))
        : at_(pos);
#else
    return at_(pos);
>>>>>>> d410838e
#endif
    return at_(pos);
  }

  constexpr const_reference front() const {
    return *begin_;
  }

  constexpr const_reference back() const {
    return *(begin_ + size_ - 1);
  }

  constexpr const_pointer data() const noexcept {
    return begin_;
  }

  constexpr size_type size() const noexcept {
    return size_;
  }

  constexpr size_type length() const noexcept {
    return size();
  }

  constexpr size_type max_size() const noexcept {
    return std::numeric_limits<difference_type>::max();
  }

  C10_NODISCARD constexpr bool empty() const noexcept {
    return size() == 0;
  }

  CONSTEXPR_EXCEPT_GCC5 void remove_prefix(size_type n) {
    if (n > size()) {
      throw std::out_of_range(
          "basic_string_view::remove_prefix: out of range. PrefixLength: " +
          c10::guts::to_string(n) + ", size: " + c10::guts::to_string(size()));
    }
    begin_ += n;
    size_ -= n;
  }

  CONSTEXPR_EXCEPT_GCC5 void remove_suffix(size_type n) {
    if (n > size()) {
      throw std::out_of_range(
          "basic_string_view::remove_suffix: out of range. SuffixLength: " +
          c10::guts::to_string(n) + ", size: " + c10::guts::to_string(size()));
    }
    size_ -= n;
  }

  CONSTEXPR_EXCEPT_GCC5 void swap(basic_string_view& sv) noexcept {
    auto tmp = *this;
    *this = sv;
    sv = tmp;
  }

  size_type copy(pointer dest, size_type count, size_type pos = 0) const {
    if (pos > size_) {
      throw std::out_of_range(
          "basic_string_view::copy: out of range. Index: " +
          c10::guts::to_string(pos) +
          ", size: " + c10::guts::to_string(size()));
    }
    size_type copy_length = guts::min(count, size_ - pos);
    for (auto iter = begin() + pos, end = iter + copy_length; iter != end;) {
      *(dest++) = *(iter++);
    }
    return copy_length;
  }

  constexpr basic_string_view substr(size_type pos = 0, size_type count = npos)
      const {
<<<<<<< HEAD
#if !defined(__CUDA_ARCH__)
    // CUDA doesn't like std::out_of_range in device code
    if (C10_UNLIKELY(pos > size_)) {
      throw std::out_of_range(
        "basic_string_view::substr parameter out of bounds. Index: " +
        std::to_string(pos) + ", size: " + std::to_string(size()));
    }
=======
#if !defined( \
    __CUDA_ARCH__) // CUDA doesn't like std::out_of_range in device code
    return (pos > size_)
        ? (throw std::out_of_range(
               "basic_string_view::substr parameter out of bounds. Index: " +
               c10::guts::to_string(pos) + ", size: " + c10::guts::to_string(size())),
           substr_())
        : substr_(pos, count);
#else
    return substr_(pos, count);
>>>>>>> d410838e
#endif
    return substr_(pos, count);
  }

  constexpr int compare(basic_string_view rhs) const noexcept {
<<<<<<< HEAD
    for (size_t i = 0, end = std::min(size(), rhs.size()); i < end; ++i) {
=======
#if __cpp_constexpr >= 201304
    // if we are in C++14, write it iteratively. This is faster.
    for (size_t i = 0, end = guts::min(size(), rhs.size()); i < end; ++i) {
>>>>>>> d410838e
      if (at_(i) < rhs.at_(i)) {
        return -1;
      } else if (at_(i) > rhs.at_(i)) {
        return 1;
      }
    }
    if (size() < rhs.size()) {
      return -1;
    } else if (size() > rhs.size()) {
      return 1;
    }
    return 0;
  }

  constexpr int compare(size_type pos1, size_type count1, basic_string_view v)
      const {
    return substr(pos1, count1).compare(v);
  }

  constexpr int compare(
      size_type pos1,
      size_type count1,
      basic_string_view v,
      size_type pos2,
      size_type count2) const {
    return substr(pos1, count1).compare(v.substr(pos2, count2));
  }

  constexpr int compare(const_pointer s) const {
    return compare(basic_string_view(s));
  }

  constexpr int compare(size_type pos1, size_type count1, const_pointer s)
      const {
    return substr(pos1, count1).compare(basic_string_view(s));
  }

  constexpr int compare(
      size_type pos1,
      size_type count1,
      const_pointer s,
      size_type count2) const {
    return substr(pos1, count1).compare(basic_string_view(s, count2));
  }

  friend constexpr bool operator==(
      basic_string_view lhs,
      basic_string_view rhs) noexcept {
    return lhs.equals_(rhs);
  }

  friend constexpr bool operator!=(
      basic_string_view lhs,
      basic_string_view rhs) noexcept {
    return !(lhs == rhs);
  }

  friend constexpr bool operator<(
      basic_string_view lhs,
      basic_string_view rhs) noexcept {
    return lhs.compare(rhs) < 0;
  }

  friend constexpr bool operator>=(
      basic_string_view lhs,
      basic_string_view rhs) noexcept {
    return !(lhs < rhs);
  }

  friend constexpr bool operator>(
      basic_string_view lhs,
      basic_string_view rhs) noexcept {
    return rhs < lhs;
  }

  friend constexpr bool operator<=(
      basic_string_view lhs,
      basic_string_view rhs) noexcept {
    return !(lhs > rhs);
  }

  constexpr bool starts_with(basic_string_view prefix) const noexcept {
    return prefix.size() <= size()
        && prefix.equals_(substr_(0, prefix.size()));
  }

  constexpr bool starts_with(CharT prefix) const noexcept {
    return !empty() && prefix == front();
  }

  constexpr bool starts_with(const_pointer prefix) const {
    return starts_with(basic_string_view(prefix));
  }

  constexpr bool ends_with(basic_string_view suffix) const noexcept {
    return (suffix.size() <= size())
        && suffix.equals_(substr_(size() - suffix.size(), suffix.size()));
  }

  constexpr bool ends_with(CharT suffix) const noexcept {
    return !empty() && suffix == back();
  }

  constexpr bool ends_with(const_pointer suffix) const {
    return ends_with(basic_string_view(suffix));
  }

  constexpr size_type find(basic_string_view v, size_type pos = 0) const
      noexcept {
    if (v.size() == 0) {
      return pos <= size() ? pos : npos;
    }

    if (pos + v.size() <= size()) {
      for (size_type cur = pos, end = size() - v.size(); cur <= end; ++cur) {
        if (v.at_(0) == at_(cur) &&
            v.substr_(1).equals_(substr_(cur + 1, v.size() - 1))) {
          return cur;
        }
      }
    }
    return npos;
  }

  constexpr size_type find(CharT ch, size_type pos = 0) const noexcept {
    return find_first_if_(pos, charIsEqual_{ch});
  }

  constexpr size_type find(const_pointer s, size_type pos, size_type count)
      const {
    return find(basic_string_view(s, count), pos);
  }

  constexpr size_type find(const_pointer s, size_type pos = 0) const {
    return find(basic_string_view(s), pos);
  }

  constexpr size_type rfind(basic_string_view v, size_type pos = npos) const
      noexcept {
    if (v.size() == 0) {
      return pos <= size() ? pos : size();
    }

    if (v.size() <= size()) {
      pos = guts::min(size() - v.size(), pos);
      do {
        if (v.at_(0) == at_(pos) &&
            v.substr_(1).equals_(substr_(pos + 1, v.size() - 1))) {
          return pos;
        }
      } while (pos-- > 0);
    }
    return npos;
  }

  constexpr size_type rfind(CharT ch, size_type pos = npos) const noexcept {
    return find_last_if_(pos, charIsEqual_{ch});
  }

  constexpr size_type rfind(const_pointer s, size_type pos, size_type count)
      const {
    return rfind(basic_string_view(s, count), pos);
  }

  constexpr size_type rfind(const_pointer s, size_type pos = npos) const {
    return rfind(basic_string_view(s), pos);
  }

  constexpr size_type find_first_of(basic_string_view v, size_type pos = 0)
      const noexcept {
    return find_first_if_(pos, stringViewContainsChar_{v});
  }

  constexpr size_type find_first_of(CharT ch, size_type pos = 0) const
      noexcept {
    return find_first_if_(pos, charIsEqual_{ch});
  }

  constexpr size_type find_first_of(
      const_pointer s,
      size_type pos,
      size_type count) const {
    return find_first_of(basic_string_view(s, count), pos);
  }

  constexpr size_type find_first_of(const_pointer s, size_type pos = 0) const {
    return find_first_of(basic_string_view(s), pos);
  }

  constexpr size_type find_last_of(basic_string_view v, size_type pos = npos)
      const noexcept {
    return find_last_if_(pos, stringViewContainsChar_{v});
  }

  constexpr size_type find_last_of(CharT ch, size_type pos = npos) const
      noexcept {
    return find_last_if_(pos, charIsEqual_{ch});
  }

  constexpr size_type find_last_of(
      const_pointer s,
      size_type pos,
      size_type count) const {
    return find_last_of(basic_string_view(s, count), pos);
  }

  constexpr size_type find_last_of(const_pointer s, size_type pos = npos)
      const {
    return find_last_of(basic_string_view(s), pos);
  }

  constexpr size_type find_first_not_of(basic_string_view v, size_type pos = 0)
      const noexcept {
    return find_first_if_(pos, stringViewDoesNotContainChar_{v});
  }

  constexpr size_type find_first_not_of(CharT ch, size_type pos = 0) const
      noexcept {
    return find_first_if_(pos, charIsNotEqual_{ch});
  }

  constexpr size_type find_first_not_of(
      const_pointer s,
      size_type pos,
      size_type count) const {
    return find_first_not_of(basic_string_view(s, count), pos);
  }

  constexpr size_type find_first_not_of(const_pointer s, size_type pos = 0)
      const {
    return find_first_not_of(basic_string_view(s), pos);
  }

  constexpr size_type find_last_not_of(
      basic_string_view v,
      size_type pos = npos) const noexcept {
    return find_last_if_(pos, stringViewDoesNotContainChar_{v});
  }

  constexpr size_type find_last_not_of(CharT ch, size_type pos = npos) const
      noexcept {
    return find_last_if_(pos, charIsNotEqual_{ch});
  }

  constexpr size_type find_last_not_of(
      const_pointer s,
      size_type pos,
      size_type count) const {
    return find_last_not_of(basic_string_view(s, count), pos);
  }

  constexpr size_type find_last_not_of(const_pointer s, size_type pos = npos)
      const {
    return find_last_not_of(basic_string_view(s), pos);
  }

 private:
  static constexpr size_type strlen_(const_pointer str) noexcept {
    const_pointer current = str;
    while (*current != '\0') {
      ++current;
    }
    return current - str;
  }

  constexpr const_reference at_(size_type pos) const noexcept {
    return *(begin_ + pos);
  }

  constexpr basic_string_view substr_(size_type pos = 0, size_type count = npos)
      const {
    return basic_string_view{begin_ + pos, guts::min(count, size() - pos)};
  }

  template <class Condition>
  constexpr size_type find_first_if_(size_type pos, Condition&& condition) const
      noexcept {
    if (pos + 1 <= size()) {
      for (size_type cur = pos; cur < size(); ++cur) {
        if (condition(at_(cur))) {
          return cur;
        }
      }
    }
    return npos;
  }

  template <class Condition>
  constexpr size_type find_last_if_(size_type pos, Condition&& condition) const
      noexcept {
    if (size() > 0) {
      pos = guts::min(size() - 1, pos);
      do {
        if (condition(at_(pos))) {
          return pos;
        }
      } while (pos-- > 0);
    }
    return npos;
  }

  constexpr bool equals_(basic_string_view rhs) const {
    // We don't use string_view::compare() here but implement it manually because
    // only looking at equality allows for more optimized code.
<<<<<<< HEAD
=======
#if defined(__GNUC__)
    return size() == rhs.size() && 0 == __builtin_memcmp(data(), rhs.data(), size());
#elif __cpp_constexpr >= 201304
    // if we are in C++14, write it iteratively. This is faster than the recursive C++11 implementation below.
>>>>>>> d410838e
    if (size() != rhs.size()) {
      return false;
    }
    // Yes, memcmp would be laster than this loop, but memcmp isn't constexpr
    // and I didn't feel like implementing a constexpr memcmp variant.
    // TODO At some point this should probably be done, including tricks
    // like comparing one machine word instead of a byte per iteration.
    for (typename basic_string_view<CharT>::size_type pos = 0; pos < size();
         ++pos) {
      if (at_(pos) != rhs.at_(pos)) {
        return false;
      }
    }
    return true;
  }

  struct charIsEqual_ final {
    CharT expected;
    constexpr bool operator()(CharT actual) const noexcept {
      return expected == actual;
    }
  };

  struct charIsNotEqual_ final {
    CharT expected;
    constexpr bool operator()(CharT actual) const noexcept {
      return expected != actual;
    }
  };

  struct stringViewContainsChar_ final {
    basic_string_view expected;
    constexpr bool operator()(CharT ch) const noexcept {
      return npos != expected.find(ch);
    }
  };

  struct stringViewDoesNotContainChar_ final {
    basic_string_view expected;
    constexpr bool operator()(CharT ch) const noexcept {
      return npos == expected.find(ch);
    }
  };

  const_pointer begin_;
  size_type size_;
};

template <class CharT>
const typename basic_string_view<CharT>::size_type basic_string_view<CharT>::npos;

template <class CharT>
inline std::basic_ostream<CharT>& operator<<(
    std::basic_ostream<CharT>& stream,
    basic_string_view<CharT> sv) {
  // The rules for operator<< are quite complex, but std::string has the same.
  // Let's just rely on the std::string implementation. This might be a bit
  // slower, but I don't think performance matters here.
  return stream << ::std::basic_string<CharT>(sv);
}

template <class CharT>
CONSTEXPR_EXCEPT_GCC5 inline void swap(
    basic_string_view<CharT>& lhs,
    basic_string_view<CharT>& rhs) {
  lhs.swap(rhs);
}

using string_view = basic_string_view<char>;

} // namespace c10

namespace std {
template <class CharT>
struct hash<::c10::basic_string_view<CharT>> {
  size_t operator()(::c10::basic_string_view<CharT> x) const {
    // The standard says that std""string_view hashing must do the same as
    // std::string hashing but leaves the details of std::string hashing
    // up to the implementer. So, to be conformant, we need to have the same
    // behavior as the implementer-defined std::string hasher of the STL
    // we're built against. Let's just call it. This is probably slow
    // but the only way to be conformant.
    return std::hash<::std::basic_string<CharT>>()(
        ::std::basic_string<CharT>(x));
  }
};
} // namespace std<|MERGE_RESOLUTION|>--- conflicted
+++ resolved
@@ -107,26 +107,13 @@
   }
 
   constexpr const_reference at(size_type pos) const {
-<<<<<<< HEAD
 #if !defined(__CUDA_ARCH__)
     // CUDA doesn't like std::out_of_range in device code
     if (C10_UNLIKELY(pos >= size_)) {
       throw std::out_of_range(
         "string_view::operator[] or string_view::at() out of range. Index: " +
-        std::to_string(pos) + ", size: " + std::to_string(size()));
-    }
-=======
-#if !defined( \
-    __CUDA_ARCH__) // CUDA doesn't like std::out_of_range in device code
-    return C10_UNLIKELY(pos >= size_)
-        ? (throw std::out_of_range(
-               "string_view::operator[] or string_view::at() out of range. Index: " +
-               c10::guts::to_string(pos) + ", size: " + c10::guts::to_string(size())),
-           at_(0))
-        : at_(pos);
-#else
-    return at_(pos);
->>>>>>> d410838e
+        c10::guts::::to_string(pos) + ", size: " + c10::guts::::to_string(size()));
+    }
 #endif
     return at_(pos);
   }
@@ -200,38 +187,19 @@
 
   constexpr basic_string_view substr(size_type pos = 0, size_type count = npos)
       const {
-<<<<<<< HEAD
 #if !defined(__CUDA_ARCH__)
     // CUDA doesn't like std::out_of_range in device code
     if (C10_UNLIKELY(pos > size_)) {
       throw std::out_of_range(
         "basic_string_view::substr parameter out of bounds. Index: " +
-        std::to_string(pos) + ", size: " + std::to_string(size()));
-    }
-=======
-#if !defined( \
-    __CUDA_ARCH__) // CUDA doesn't like std::out_of_range in device code
-    return (pos > size_)
-        ? (throw std::out_of_range(
-               "basic_string_view::substr parameter out of bounds. Index: " +
-               c10::guts::to_string(pos) + ", size: " + c10::guts::to_string(size())),
-           substr_())
-        : substr_(pos, count);
-#else
-    return substr_(pos, count);
->>>>>>> d410838e
+        c10::guts::::to_string(pos) + ", size: " + c10::guts::::to_string(size()));
+    }
 #endif
     return substr_(pos, count);
   }
 
   constexpr int compare(basic_string_view rhs) const noexcept {
-<<<<<<< HEAD
-    for (size_t i = 0, end = std::min(size(), rhs.size()); i < end; ++i) {
-=======
-#if __cpp_constexpr >= 201304
-    // if we are in C++14, write it iteratively. This is faster.
     for (size_t i = 0, end = guts::min(size(), rhs.size()); i < end; ++i) {
->>>>>>> d410838e
       if (at_(i) < rhs.at_(i)) {
         return -1;
       } else if (at_(i) > rhs.at_(i)) {
@@ -536,13 +504,9 @@
   constexpr bool equals_(basic_string_view rhs) const {
     // We don't use string_view::compare() here but implement it manually because
     // only looking at equality allows for more optimized code.
-<<<<<<< HEAD
-=======
 #if defined(__GNUC__)
     return size() == rhs.size() && 0 == __builtin_memcmp(data(), rhs.data(), size());
-#elif __cpp_constexpr >= 201304
-    // if we are in C++14, write it iteratively. This is faster than the recursive C++11 implementation below.
->>>>>>> d410838e
+#else
     if (size() != rhs.size()) {
       return false;
     }
@@ -557,6 +521,7 @@
       }
     }
     return true;
+#endif
   }
 
   struct charIsEqual_ final {
