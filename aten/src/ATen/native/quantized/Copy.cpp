--- conflicted
+++ resolved
@@ -2,7 +2,7 @@
 
 #include <ATen/ATen.h>
 #include <ATen/native/quantized/affine_quantizer.h>
-<<<<<<< HEAD
+#include <c10/util/irange.h>
 #include <ATen/quantized/Quantizer.h>
 
 static inline void run_checks_and_set_quantizer_(at::Tensor& self, const at::Tensor& src) {
@@ -16,9 +16,7 @@
     TORCH_CHECK(false, "Copying from quantized Tensor to non-quantized Tensor is not allowed, please use dequantize to get a float Tensor from a quantized Tensor");
   }
 }
-=======
-#include <c10/util/irange.h>
->>>>>>> f6c85abf
+
 
 namespace at {
 namespace native {
@@ -48,28 +46,21 @@
   return self;
 }
 
+
 Tensor& copy_quantized_cpu_(Tensor& self, const Tensor& src, bool non_blocking) {
-  if (self.is_quantized() && !src.is_quantized()) {
+  if (!src.is_quantized()) {
     return quantized_copy_from_float_cpu_(self, src);
   }
   run_checks_and_set_quantizer_(self, src);
-  c10::impl::ExcludeDispatchKeyGuard guard_(DispatchKey::QuantizedCPU);
-  c10::impl::IncludeDispatchKeyGuard inc_guard_(DispatchKey::CPU);
   return at::native::copy_(self, src, non_blocking);
 }
 
-Tensor& copy_quantized_cuda_(Tensor& self, const Tensor& src, bool non_blocking) {
+Tensor& copy_quantized_cuda_xpu_(Tensor& self, const Tensor& src, bool non_blocking) {
+  TORCH_CHECK(src.is_quantized(), 
+    "Copy is not supported from a non-quantized tensor to a quantized tensor");
   run_checks_and_set_quantizer_(self, src);
-  c10::impl::ExcludeDispatchKeyGuard guard_(DispatchKey::QuantizedCUDA);
-  c10::impl::IncludeDispatchKeyGuard inc_guard_(DispatchKey::CUDA);
   return at::native::copy_(self, src, non_blocking);
 }
 
-Tensor& copy_quantized_xpu_(Tensor& self, const Tensor& src, bool non_blocking) {
-  run_checks_and_set_quantizer_(self, src);
-  c10::impl::ExcludeDispatchKeyGuard guard_(DispatchKey::QuantizedXPU);
-  c10::impl::IncludeDispatchKeyGuard inc_guard_(DispatchKey::XPU);
-  return at::native::copy_(self, src, non_blocking);
-}
 } // namespace native
 } // namespace at