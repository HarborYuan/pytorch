--- conflicted
+++ resolved
@@ -2,11 +2,7 @@
 #include <ATen/native/cpu/Loops.h>
 #include <ATen/native/quantized/cpu/quantized_ops.h>
 #include <ATen/native/TensorIterator.h>
-<<<<<<< HEAD
-#include <ATen/NamedTensorUtils.h>
-=======
 #include <ATen/native/TensorShape.h>
->>>>>>> 6297aa11
 #include <ATen/NativeFunctions.h>
 #include <c10/util/irange.h>
 #include <torch/library.h>
@@ -137,18 +133,6 @@
   m.impl(TORCH_SELECTIVE_NAME("quantized::cat_relu_out"), TORCH_FN(qcat_out<true>));
 }
 
-Tensor quantized_cat_impl_wrapper(
-    TensorList qxs,
-    int64_t dim,
-    double scale,
-    int64_t zero_point) {
-  auto maybe_outnames = namedinference::compute_cat_outnames(qxs);
-  auto result =
-      quantized_cat_impl<false>(c10::List<Tensor>(qxs), dim, scale, zero_point);
-  namedinference::propagate_names_if_nonempty(result, maybe_outnames);
-  return result;
-}
-
 Tensor cat_quantized_cpu(TensorList qxs, int64_t dim) {
   TORCH_CHECK(is_valid_quantization_scheme(qxs[0]),
               "Only per-tensor quantization is supported in 'cat'!");
@@ -159,7 +143,7 @@
   dim = legacy_cat_wrap_dim(dim, qxs);
   double _scale = qxs[0].q_scale();
   int64_t _zero_point = qxs[0].q_zero_point();
-  return quantized_cat_impl_wrapper(qxs, dim, _scale, _zero_point);
+  return quantized_cat_impl<false>(c10::List<Tensor>(qxs), dim, _scale, _zero_point);
 }
 
 Tensor& cat_out_quantized_cpu(TensorList qxs, int64_t dim, Tensor& out) {
@@ -167,15 +151,10 @@
               "Only per-tensor quantization is supported in 'cat'!")
   TORCH_CHECK(is_valid_quantization_scheme(out),
               "Only per-tensor quantization is supported in 'cat'!")
-<<<<<<< HEAD
-  auto out_ =
-      quantized_cat_impl_wrapper(qxs, dim, out.q_scale(), out.q_zero_point());
-=======
   check_cat_no_zero_dim(qxs);
   dim = legacy_cat_wrap_dim(dim, qxs);
   auto out_ = quantized_cat_impl<false>(c10::List<Tensor>(qxs), dim, out.q_scale(),
                                         out.q_zero_point());
->>>>>>> 6297aa11
   at::native::copy_(out, out_, /*non_blocking=*/false);
   return out;
 }
