--- conflicted
+++ resolved
@@ -1658,15 +1658,8 @@
         res = scale * x
         self.assertEqual(res, expected.to(dtype), atol=0., rtol=0.)
 
-<<<<<<< HEAD
-    @dtypesIfCUDA(*set(torch.testing.get_all_math_dtypes('cuda')) -
-                  {torch.uint8, torch.complex64, torch.complex128})
-    @dtypes(*set(torch.testing.get_all_math_dtypes('cpu')) -
-            {torch.uint8, torch.complex64, torch.complex128})
-=======
     @dtypesIfCUDA(*set(get_all_math_dtypes('cuda')) - {torch.complex64, torch.complex128})
     @dtypes(*set(get_all_math_dtypes('cpu')) - {torch.complex64, torch.complex128})
->>>>>>> ddb0c824
     def test_floor_divide_tensor(self, device, dtype):
         x = torch.rand(10, device=device).mul(30).to(dtype)
         y = torch.arange(1, 11, dtype=dtype, device=device)
@@ -1678,24 +1671,8 @@
         self.assertEqual(z.dtype, x.dtype)
         self.assertEqual(z, z_alt)
 
-<<<<<<< HEAD
-    @dtypesIfCUDA(torch.int8, torch.int16, torch.int32, torch.int64,
-                  torch.half, torch.bfloat16, torch.float, torch.double)
-    @dtypes(torch.int8, torch.int16, torch.int32, torch.int64, torch.float, torch.double)
-    def test_floor_divide_negative(self, device, dtype):
-        x = make_tensor((10,), device=device, dtype=dtype)
-        x[4] = -10
-        y = make_tensor((10,), device=device, dtype=dtype, low=1, high=9)
-
-        with self.assertRaisesRegex(RuntimeError, "floor_divide"):
-            z = x // y
-
-    @dtypesIfCUDA(*set(torch.testing.get_all_math_dtypes('cuda')) - {torch.complex64, torch.complex128})
-    @dtypes(*set(torch.testing.get_all_math_dtypes('cpu')) - {torch.complex64, torch.complex128})
-=======
     @dtypesIfCUDA(*set(get_all_math_dtypes('cuda')) - {torch.complex64, torch.complex128})
     @dtypes(*set(get_all_math_dtypes('cpu')) - {torch.complex64, torch.complex128})
->>>>>>> ddb0c824
     def test_floor_divide_scalar(self, device, dtype):
         x = torch.rand(100, device=device).mul(10).to(dtype)
 
