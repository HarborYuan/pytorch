import torch
import unittest

from torch.testing._internal.common_utils import TestCase, run_tests, TEST_WITH_ROCM, TEST_WITH_SLOW
from torch.testing._internal.common_device_type import \
    (instantiate_device_type_tests, dtypes, skipCUDAIfRocm, ops, skipMeta)
from torch._six import inf, nan
from torch.testing._internal.common_methods_invocations import \
    (foreach_unary_op_db, foreach_binary_op_db, foreach_pointwise_op_db, 
     foreach_min_max_op_db, foreach_binary_op_tensor_list_db)

# Includes some values such that N * N won't be a multiple of 4,
# which should ensure we test the vectorized and non-vectorized
# kernel code paths.
N_values = [20, 23] if not TEST_WITH_SLOW else [23, 30, 300]

class TestForeach(TestCase):
    bin_ops = [
        (torch._foreach_add, torch._foreach_add_, torch.add),
        (torch._foreach_sub, torch._foreach_sub_, torch.sub),
        (torch._foreach_mul, torch._foreach_mul_, torch.mul),
        (torch._foreach_div, torch._foreach_div_, torch.div),
    ]

    def _get_test_data(self, device, dtype, N):
        if dtype in [torch.bfloat16, torch.bool, torch.float16]:
            tensors = [torch.randn(N, N, device=device).to(dtype) for _ in range(N)]
        elif dtype in torch.testing.get_all_int_dtypes():
            # Constrains the range between 1 and 10 for less stress on int8 tensors.
            tensors = [torch.randint(1, 10, (N, N), device=device, dtype=dtype) for _ in range(N)]
        else:
            tensors = [torch.randn(N, N, device=device, dtype=dtype) for _ in range(N)]

        return tensors

    @ops(foreach_unary_op_db)
    def test_unary_ops(self, device, dtype, op):
        for N in N_values:
            foreach_exception = False
            torch_exception = False
            method = op.get_method()
            tensors = op.sample_inputs(device, dtype, N)

            try:
                ref_res = [op.ref(t) for t in tensors]
            except Exception:
                torch_exception = True

            try:
                fe_res = method(tensors)
            except Exception:
                foreach_exception = True

            self.assertEqual(foreach_exception, torch_exception)

            if not foreach_exception:
                self.assertEqual(ref_res, fe_res)

    @ops(foreach_unary_op_db)
    def test_unary_ops_inplace(self, device, dtype, op):
        for N in N_values:
            foreach_exception = False
            torch_exception = False
            inplace = op.get_inplace()
            tensors = op.sample_inputs(device, dtype, N)
            tensors_copy = [t.clone() for t in tensors]

            try:
                inplace(tensors)
            except Exception:
                foreach_exception = True

            try:
                # get torch inplace reference function
                inplace_name = op.ref_name + "_"
                torch_inplace = getattr(torch.Tensor, inplace_name, None)
                for t in tensors_copy:
                    torch_inplace(t)
            except Exception:
                torch_exception = True

            self.assertEqual(foreach_exception, torch_exception)
            if not foreach_exception:
                self.assertEqual(tensors, tensors_copy)

    # Test foreach binary ops with a single scalar (binary_op(TensorList, Scalar))
    # Compare results agains reference torch functions
    # In case of an exception, check if torch reference function throws as well.
    @skipCUDAIfRocm
    @skipMeta
    @ops(foreach_binary_op_db)
    def test_binary_ops_scalar(self, device, dtype, op):
        scalars = [2, 2.2, True, 3 + 5j]

        # Mimics cuda kernel dtype flow.  With fp16/bf16 input, runs in fp32 and casts output back to fp16/bf16.
        dtype = torch.float32 if (self.device_type == 'cuda' and
                                  (dtype is torch.float16 or dtype is torch.bfloat16)) else dtype
        for N in N_values:
            for scalar in scalars:
                # test out of place
                foreach_exception = None
                torch_exception = None
                tensors = op.sample_inputs(device, dtype, N)
                method = op.get_method()
                inplace = op.get_inplace()

                try:
                    ref_res = [op.ref(t, scalar) for t in tensors]
                except Exception as e:
                    torch_exception = e

                try:
                    fe_res = method(tensors, scalar)
                except Exception as e:
                    foreach_exception = e

                self.assertEqual(type(foreach_exception), type(torch_exception))

                if not torch_exception:
                    if (dtype is torch.float16 or dtype is torch.bfloat16) and TEST_WITH_ROCM:
                        self.assertEqual(ref_res, fe_res, atol=1.e-3, rtol=self.dtype_precisions[dtype][0])
                    else:
                        self.assertEqual(ref_res, fe_res)

                # test inplace
                foreach_inplace_exception = None
                torch_inplace_exception = None
                try:
                    inplace(tensors, scalar)
                    self.assertEqual(tensors, fe_res)
                except Exception as e:
                    foreach_inplace_exception = e

                try:
                    # get torch inplace reference function
                    inplace_name = op.name + "_"
                    torch_inplace = getattr(torch.Tensor, inplace_name, None)

                    for t in tensors:
                        torch_inplace(t, scalar)
                except Exception as e:
                    torch_inplace_exception = e

                self.assertEqual(type(foreach_inplace_exception), type(torch_inplace_exception))

    # Test foreach binary ops with a scalar list (binary_op(TensorList, List[Scalar]))
    # Compare results agains reference torch functions
    # In case of an exception, check if torch reference function throws as well.
    @skipCUDAIfRocm
    @skipMeta
    @ops(foreach_binary_op_db)
    def test_binary_ops_scalar_list(self, device, dtype, op):
        # Mimics cuda kernel dtype flow.  With fp16/bf16 input, runs in fp32 and casts output back to fp16/bf16.
        dtype = torch.float32 if (self.device_type == 'cuda' and
                                  (dtype is torch.float16 or dtype is torch.bfloat16)) else dtype
        for N in N_values:
            scalar_lists = [
                [2 for _ in range(N)],
                [2.2 for _ in range(N)],
                [True for _ in range(N)],
                [3 + 5j for _ in range(N)],
            ]

            for scalar_list in scalar_lists:
                # test out of place
                foreach_exception = None
                torch_exception = None
                tensors = op.sample_inputs(device, dtype, N)
                method = op.get_method()
                inplace = op.get_inplace()

                try:
                    ref_res = [op.ref(t, s) for t, s in zip(tensors, scalar_list)]
                except Exception as e:
                    torch_exception = e

                try:
                    fe_res = method(tensors, scalar_list)
                except Exception as e:
                    foreach_exception = e

                self.assertEqual(type(foreach_exception), type(torch_exception))

                if not torch_exception:
                    if (dtype is torch.float16 or dtype is torch.bfloat16) and TEST_WITH_ROCM:
                        self.assertEqual(ref_res, fe_res, atol=1.e-3, rtol=self.dtype_precisions[dtype][0])
                    else:
                        self.assertEqual(ref_res, fe_res)

                # test inplace
                foreach_inplace_exception = None
                torch_inplace_exception = None
                try:
                    inplace(tensors, scalar_list)
                    self.assertEqual(tensors, fe_res)
                except Exception as e:
                    foreach_inplace_exception = e

                try:
                    # get torch inplace reference function
                    inplace_name = op.name + "_"
                    torch_inplace = getattr(torch.Tensor, inplace_name, None)

                    for t, s in zip(tensors, scalar_list):
                        torch_inplace(t, s)
                except Exception as e:
                    torch_inplace_exception = e

                self.assertEqual(type(foreach_inplace_exception), type(torch_inplace_exception))

    # Test foreach binary ops with a two tensor lists (binary_op(TensorList, TensorList))
    # Compare results agains reference torch functions
    # In case of an exception, check if torch reference function throws as well.
    # In case of add/sub, also test alphas
    @skipCUDAIfRocm
<<<<<<< HEAD
    @ops(foreach_binary_op_tensor_list_db)
    def test_binary_ops_tensor_list(self, device, dtypes, op):
=======
    @skipMeta
    @ops(foreach_binary_op_db)
    def test_binary_ops_tensor_list(self, device, dtype, op):
>>>>>>> bcff391c
        # Mimics cuda kernel dtype flow.  With fp16/bf16 input, runs in fp32 and casts output back to fp16/bf16.
        dtype1 = torch.float32 if (self.device_type == 'cuda' and 
                                   (dtypes[0] is torch.float16 or dtypes[0] is torch.bfloat16)) else dtypes[0]
        dtype2 = dtypes[1]

        for N in N_values:
<<<<<<< HEAD
            foreach_exeption = False
            torch_exeption = False
            tensors1 = op.sample_inputs(device, dtype1, N)
            tensors2 = op.sample_inputs(device, dtype2, N)
=======
            foreach_exception = None
            torch_exception = None
            tensors1 = op.sample_inputs(device, dtype, N)
            tensors2 = op.sample_inputs(device, dtype, N)
>>>>>>> bcff391c
            method = op.get_method()
            alpha = 2

            try:
                ref_res = [op.ref(t1, t2) for t1, t2 in zip(tensors1, tensors2)]
                if op.supports_alpha_param:
                    ref_res_alpha = [op.ref(t1, t2, alpha=alpha) for t1, t2 in zip(tensors1, tensors2)]
            except Exception as e:
                torch_exception = e

            try:
                fe_res = method(tensors1, tensors2)
                if op.supports_alpha_param:
                    fe_res_alpha = method(tensors1, tensors2, alpha=alpha)
            except Exception as e:
                foreach_exception = e

            self.assertEqual(type(foreach_exception), type(torch_exception))

<<<<<<< HEAD
            if not torch_exeption:
                if (dtype1 is torch.float16 or dtype1 is torch.bfloat16) and TEST_WITH_ROCM:
                    self.assertEqual(ref_res, fe_res, atol=1.e-3, rtol=self.dtype_precisions[dtype1][0])
=======
            if not torch_exception:
                if (dtype is torch.float16 or dtype is torch.bfloat16) and TEST_WITH_ROCM:
                    self.assertEqual(ref_res, fe_res, atol=1.e-3, rtol=self.dtype_precisions[dtype][0])
>>>>>>> bcff391c

                    if op.supports_alpha_param: 
                        self.assertEqual(ref_res_alpha, fe_res_alpha, atol=1.e-3, rtol=self.dtype_precisions[dtype1][0])
                else:
                    self.assertEqual(ref_res, fe_res)

                    if op.supports_alpha_param:
                        self.assertEqual(ref_res_alpha, fe_res_alpha)

    @skipCUDAIfRocm
<<<<<<< HEAD
    @ops(foreach_binary_op_tensor_list_db)
    def test_binary_ops_tensor_list_inplace(self, device, dtypes, op):
=======
    @skipMeta
    @ops(foreach_binary_op_db)
    def test_binary_ops_tensor_list_inplace(self, device, dtype, op):
>>>>>>> bcff391c
        # Mimics cuda kernel dtype flow.  With fp16/bf16 input, runs in fp32 and casts output back to fp16/bf16.
        dtype1 = torch.float32 if (self.device_type == 'cuda' and 
                                   (dtypes[0] is torch.float16 or dtypes[0] is torch.bfloat16)) else dtypes[0]
        dtype2 = dtypes[1]

        for N in N_values:
            tensors1 = op.sample_inputs(device, dtype1, N)
            tensors2 = op.sample_inputs(device, dtype2, N)
            tensors1_copy = [t1.clone() for t1 in tensors1]
            tensors2_copy = [t2.clone() for t2 in tensors2]
            inplace = op.get_inplace()
            alpha = 2

            foreach_inplace_exception = None
            torch_inplace_exception = None
            try:
                inplace(tensors1, tensors2)

                if op.supports_alpha_param:
                    inplace(tensors1, tensors2, alpha=alpha)
            except Exception as e:
                foreach_inplace_exception = e

            try:
                # get torch inplace reference function
                inplace_name = op.name + "_"
                torch_inplace = getattr(torch.Tensor, inplace_name, None)
                for t1, t2 in zip(tensors1_copy, tensors2_copy):
                    torch_inplace(t1, t2)
                    if op.supports_alpha_param:
                        torch_inplace(t1, t2, alpha=alpha)
            except Exception as e:
                torch_inplace_exception = e

            self.assertEqual(type(foreach_inplace_exception), type(torch_inplace_exception))
            if foreach_inplace_exception is None:
                self.assertEqual(tensors1, tensors1_copy)
                self.assertEqual(tensors2, tensors2_copy)

    #
    # Pointwise ops
    #
    @ops(foreach_pointwise_op_db)
    def test_pointwise_ops(self, device, dtype, op):
        for N in N_values:
            values = [2 + i for i in range(N)]
            for vals in [values[0], values]:
                foreach_exception = False
                torch_exception = False
                method = op.get_method()
                inplace = op.get_inplace()
                tensors = op.sample_inputs(device, dtype, N)
                tensors1 = op.sample_inputs(device, dtype, N)
                tensors2 = op.sample_inputs(device, dtype, N)

                # Mimics cuda kernel dtype flow.  With fp16/bf16 input, runs in fp32 and casts output back to fp16/bf16.
                control_dtype = torch.float32 if (self.device_type == 'cuda' and
                                                  (dtype is torch.float16 or dtype is torch.bfloat16)) else dtype

                try:
                    if not isinstance(vals, list):
                        expected = [op.ref(tensors[i].to(dtype=control_dtype),
                                           tensors1[i].to(dtype=control_dtype),
                                           tensors2[i].to(dtype=control_dtype),
                                           value=values[0]).to(dtype=dtype) for i in range(N)]
                    else:
                        expected = [op.ref(tensors[i].to(dtype=control_dtype),
                                           tensors1[i].to(dtype=control_dtype),
                                           tensors2[i].to(dtype=control_dtype),
                                           value=values[i]).to(dtype=dtype) for i in range(N)]
                except Exception:
                    torch_exception = True

                try:
                    fe_res = method(tensors, tensors1, tensors2, vals)
                except Exception:
                    foreach_exception = True

                self.assertEqual(torch_exception, foreach_exception)
                if not torch_exception:
                    # test inplace
                    inplace(tensors, tensors1, tensors2, vals)

                    if (dtype is torch.float16 or dtype is torch.bfloat16) and TEST_WITH_ROCM:
                        self.assertEqual(fe_res, expected, atol=1.e-3, rtol=self.dtype_precisions[dtype][0])
                        self.assertEqual(tensors, expected, atol=1.e-3, rtol=self.dtype_precisions[dtype][0])
                    else:
                        self.assertEqual(fe_res, expected)
                        self.assertEqual(tensors, expected)

    @ops(foreach_pointwise_op_db)
    def test_pointwise_ops_error_cases(self, device, dtype, op):
        # test error cases
        for N in N_values:
            method = op.get_method()
            tensors = op.sample_inputs(device, dtype, N)
            tensors1 = op.sample_inputs(device, dtype, N)
            tensors2 = op.sample_inputs(device, dtype, N)

            with self.assertRaisesRegex(RuntimeError, "Tensor list must have same number of elements as scalar list."):
                method(tensors, tensors1, tensors2, [2 for _ in range(N + 1)])

<<<<<<< HEAD
            with self.assertRaisesRegex(RuntimeError, "Tensor list must have same number of elements as scalar list."):
                method(tensors, tensors1, tensors2, [2 for _ in range(N - 1)])

            tensors = op.sample_inputs(device, dtype, N + 1)
            with self.assertRaisesRegex(RuntimeError, "Tensor lists must have the same number of tensors, got {0}".format(N + 1)):
                method(tensors, tensors1, tensors2, [2 for _ in range(N)])

            tensors1 = op.sample_inputs(device, dtype, N + 1)
            with self.assertRaisesRegex(RuntimeError, "Tensor lists must have the same number of tensors, got {0}".format(N + 1)):
                method(tensors, tensors1, tensors2, [2 for _  in range(N)])
=======
                tensors = op.sample_inputs(device, dtype, N + 1)
                with self.assertRaisesRegex(RuntimeError,
                                            "Tensor lists must have the same number of tensors, got {0}".format(N + 1)):
                    method(tensors, tensors1, tensors2, [2 for _ in range(N)])

                tensors1 = op.sample_inputs(device, dtype, N + 1)
                with self.assertRaisesRegex(RuntimeError,
                                            "Tensor lists must have the same number of tensors, got {0}".format(N + 1)):
                    method(tensors, tensors1, tensors2, [2 for _ in range(N)])
>>>>>>> bcff391c

    @ops(foreach_min_max_op_db)
    def test_min_max(self, device, dtypes, op):
        dtype = dtypes[0]
        for N in N_values:
            # Mimics cuda kernel dtype flow.  With fp16/bf16 input, runs in fp32 and casts output back to fp16/bf16.
            control_dtype = torch.float32 if (self.device_type == 'cuda' and
                                              (dtype is torch.float16 or dtype is torch.bfloat16)) else dtype
            method = op.get_method()
            foreach_exception = False
            torch_exception = False

            tensors1 = op.sample_inputs(device, dtype, N)
            tensors2 = op.sample_inputs(device, dtype, N)

            try:
                expected = [op.ref(tensors1[i].to(dtype=control_dtype),
                                   tensors2[i].to(dtype=control_dtype)).to(dtype=dtype) for i in range(N)]
            except Exception:
                torch_exception = True

            try:
                fe_res = method(tensors1, tensors2)
            except Exception:
                foreach_exception = True

            self.assertEqual(foreach_exception, torch_exception)

            if not foreach_exception:
                self.assertEqual(expected, fe_res)

    @ops(foreach_min_max_op_db)
    def test_min_max_inf_nan(self, device, dtype, op):
        method = op.get_method()
        a = [
            torch.tensor([float('inf')], device=device, dtype=dtype[0]),
            torch.tensor([-float('inf')], device=device, dtype=dtype[0]),
            torch.tensor([float('nan')], device=device, dtype=dtype[0]),
            torch.tensor([float('nan')], device=device, dtype=dtype[0]),
        ]

        b = [
            torch.tensor([-float('inf')], device=device, dtype=dtype[0]),
            torch.tensor([float('inf')], device=device, dtype=dtype[0]),
            torch.tensor([float('inf')], device=device, dtype=dtype[0]),
            torch.tensor([float('nan')], device=device, dtype=dtype[0])
        ]

        expected = [op.ref(a1, b1) for a1, b1 in zip(a, b)]
        res = method(a, b)
        self.assertEqual(res, expected)

        a = [
            torch.tensor([inf], device=device, dtype=dtype[0]),
            torch.tensor([-inf], device=device, dtype=dtype[0]),
            torch.tensor([nan], device=device, dtype=dtype[0]),
            torch.tensor([nan], device=device, dtype=dtype[0])
        ]

        b = [
            torch.tensor([-inf], device=device, dtype=dtype[0]),
            torch.tensor([inf], device=device, dtype=dtype[0]),
            torch.tensor([inf], device=device, dtype=dtype[0]),
            torch.tensor([nan], device=device, dtype=dtype[0])
        ]

        expected = [op.ref(a1, b1) for a1, b1 in zip(a, b)]
        res = method(a, b)
        self.assertEqual(res, expected)

    #
    # Special cases
    #
    @dtypes(*torch.testing.get_all_dtypes())
    def test_tensorlist_mixed_scalarlist_op(self, device, dtype):
        for N in N_values:
            for foreach_bin_op, foreach_bin_op_, torch_bin_op in self.bin_ops:
                tensors = self._get_test_data(device, dtype, N)
                scalars = [1, 1.1, 3 + 5j] + [True for _ in range(N - 3)]

                if foreach_bin_op == torch._foreach_sub:
                    with self.assertRaisesRegex(RuntimeError, "Subtraction, the `-` operator"):
                        expected = [torch_bin_op(t, s) for t, s in zip(tensors, scalars)]

                    with self.assertRaisesRegex(RuntimeError, "Subtraction, the `-` operator"):
                        foreach_bin_op(tensors, scalars)

                    # There are a two types of different errors that will be thrown.
                    # - Sub with bool is not allowed.
                    # - Result type can't be cast to the desired output type
                    with self.assertRaises(RuntimeError):
                        foreach_bin_op_(tensors, scalars)
                    continue

                expected = [torch_bin_op(t, s) for t, s in zip(tensors, scalars)]
                res = foreach_bin_op(tensors, scalars)
                self.assertEqual(expected, res)

                if dtype in torch.testing.get_all_complex_dtypes():
                    foreach_bin_op_(tensors, scalars)
                    self.assertEqual(expected, tensors)
                else:
                    with self.assertRaisesRegex(RuntimeError, "can't be cast to the desired output type"):
                        foreach_bin_op_(tensors, scalars)

    @dtypes(*torch.testing.get_all_dtypes())
    def test_add_with_different_size_tensors(self, device, dtype):
        if dtype == torch.bool:
            return
        tensors = [torch.zeros(10 + n, 10 + n, device=device, dtype=dtype) for n in range(10)]
        expected = [torch.ones(10 + n, 10 + n, device=device, dtype=dtype) for n in range(10)]

        torch._foreach_add_(tensors, 1)
        self.assertEqual(expected, tensors)

    @dtypes(*torch.testing.get_all_dtypes())
    def test_add_scalar_with_empty_list_and_empty_tensor(self, device, dtype):
        for tensors in [[torch.randn([0])]]:
            res = torch._foreach_add(tensors, 1)
            self.assertEqual(res, tensors)

            torch._foreach_add_(tensors, 1)
            self.assertEqual(res, tensors)

        with self.assertRaisesRegex(RuntimeError, "There were no tensor arguments to this function"):
            torch._foreach_add([], 1)

        with self.assertRaisesRegex(RuntimeError, "There were no tensor arguments to this function"):
            torch._foreach_add_([], 1)

    @dtypes(*torch.testing.get_all_dtypes())
    def test_add_scalar_with_overlapping_tensors(self, device, dtype):
        tensors = [torch.ones(1, 1, device=device, dtype=dtype).expand(2, 1, 3)]
        expected = [torch.tensor([[[2, 2, 2]], [[2, 2, 2]]], dtype=dtype, device=device)]

        # bool tensor + 1 will result in int64 tensor
        if dtype == torch.bool:
            expected[0] = expected[0].to(torch.int64).add(1)

        res = torch._foreach_add(tensors, 1)
        self.assertEqual(res, expected)

    #
    # Ops with list
    #
    def test_bin_op_list_error_cases(self, device):
        for bin_op, bin_op_, _ in self.bin_ops:
            tensors1 = []
            tensors2 = []

            # Empty lists
            with self.assertRaisesRegex(RuntimeError, "There were no tensor arguments to this function"):
                bin_op(tensors1, tensors2)
            with self.assertRaisesRegex(RuntimeError, "There were no tensor arguments to this function"):
                bin_op_(tensors1, tensors2)

            # One empty list
            tensors1.append(torch.tensor([1], device=device))
            with self.assertRaisesRegex(RuntimeError, "Tensor list must have same number of elements as scalar list."):
                bin_op(tensors1, tensors2)
            with self.assertRaisesRegex(RuntimeError, "Tensor list must have same number of elements as scalar list."):
                bin_op_(tensors1, tensors2)

            # Lists have different amount of tensors
            tensors2.append(torch.tensor([1], device=device))
            tensors2.append(torch.tensor([1], device=device))
            with self.assertRaisesRegex(RuntimeError, "Tensor lists must have the same number of tensors, got 1 and 2"):
                bin_op(tensors1, tensors2)
            with self.assertRaisesRegex(RuntimeError, "Tensor lists must have the same number of tensors, got 1 and 2"):
                bin_op_(tensors1, tensors2)

            # different devices
            if torch.cuda.is_available() and torch.cuda.device_count() > 1:
                tensor1 = torch.zeros(10, 10, device="cuda:0")
                tensor2 = torch.ones(10, 10, device="cuda:1")
                with self.assertRaisesRegex(RuntimeError, "Expected all tensors to be on the same device"):
                    bin_op([tensor1], [tensor2])
                with self.assertRaisesRegex(RuntimeError, "Expected all tensors to be on the same device"):
                    bin_op_([tensor1], [tensor2])

            # Corresponding tensors with different sizes
            tensors1 = [torch.zeros(10, 10, device=device) for _ in range(10)]
            tensors2 = [torch.ones(11, 11, device=device) for _ in range(10)]
            with self.assertRaisesRegex(RuntimeError, "Corresponding tensors in lists must have the same size"):
                bin_op(tensors1, tensors2)
            with self.assertRaisesRegex(RuntimeError, r", got \[10, 10\] and \[11, 11\]"):
                bin_op_(tensors1, tensors2)

    @dtypes(*torch.testing.get_all_dtypes())
    def test_add_list_different_sizes(self, device, dtype):
        tensors1 = [torch.zeros(10 + n, 10 + n, device=device, dtype=dtype) for n in range(10)]
        tensors2 = [torch.ones(10 + n, 10 + n, device=device, dtype=dtype) for n in range(10)]
        expected = [torch.add(a, b) for a, b in zip(tensors1, tensors2)]

        res = torch._foreach_add(tensors1, tensors2)
        self.assertEqual(res, expected)

        torch._foreach_add_(tensors1, tensors2)
        self.assertEqual(expected, tensors1)

    @unittest.skipIf(not torch.cuda.is_available(), "CUDA not found")
    @dtypes(*torch.testing.get_all_dtypes())
    def test_add_list_slow_path(self, device, dtype):
        # different strides
        tensor1 = torch.zeros(10, 10, device=device, dtype=dtype)
        tensor2 = torch.ones(10, 10, device=device, dtype=dtype)
        res = torch._foreach_add([tensor1], [tensor2.t()])
        torch._foreach_add_([tensor1], [tensor2])
        self.assertEqual(res, [tensor1])

        # non contiguous
        tensor1 = torch.randn(5, 2, 1, 3, device=device)[:, 0]
        tensor2 = torch.randn(5, 2, 1, 3, device=device)[:, 0]
        self.assertFalse(tensor1.is_contiguous())
        self.assertFalse(tensor2.is_contiguous())
        res = torch._foreach_add([tensor1], [tensor2])
        torch._foreach_add_([tensor1], [tensor2])
        self.assertEqual(res, [tensor1])

instantiate_device_type_tests(TestForeach, globals())

if __name__ == '__main__':
    run_tests()<|MERGE_RESOLUTION|>--- conflicted
+++ resolved
@@ -213,31 +213,19 @@
     # In case of an exception, check if torch reference function throws as well.
     # In case of add/sub, also test alphas
     @skipCUDAIfRocm
-<<<<<<< HEAD
+    @skipMeta
     @ops(foreach_binary_op_tensor_list_db)
     def test_binary_ops_tensor_list(self, device, dtypes, op):
-=======
-    @skipMeta
-    @ops(foreach_binary_op_db)
-    def test_binary_ops_tensor_list(self, device, dtype, op):
->>>>>>> bcff391c
         # Mimics cuda kernel dtype flow.  With fp16/bf16 input, runs in fp32 and casts output back to fp16/bf16.
         dtype1 = torch.float32 if (self.device_type == 'cuda' and 
                                    (dtypes[0] is torch.float16 or dtypes[0] is torch.bfloat16)) else dtypes[0]
         dtype2 = dtypes[1]
 
         for N in N_values:
-<<<<<<< HEAD
-            foreach_exeption = False
-            torch_exeption = False
+            foreach_exception = None
+            torch_exception = None
             tensors1 = op.sample_inputs(device, dtype1, N)
             tensors2 = op.sample_inputs(device, dtype2, N)
-=======
-            foreach_exception = None
-            torch_exception = None
-            tensors1 = op.sample_inputs(device, dtype, N)
-            tensors2 = op.sample_inputs(device, dtype, N)
->>>>>>> bcff391c
             method = op.get_method()
             alpha = 2
 
@@ -257,15 +245,9 @@
 
             self.assertEqual(type(foreach_exception), type(torch_exception))
 
-<<<<<<< HEAD
-            if not torch_exeption:
+            if not torch_exception:
                 if (dtype1 is torch.float16 or dtype1 is torch.bfloat16) and TEST_WITH_ROCM:
                     self.assertEqual(ref_res, fe_res, atol=1.e-3, rtol=self.dtype_precisions[dtype1][0])
-=======
-            if not torch_exception:
-                if (dtype is torch.float16 or dtype is torch.bfloat16) and TEST_WITH_ROCM:
-                    self.assertEqual(ref_res, fe_res, atol=1.e-3, rtol=self.dtype_precisions[dtype][0])
->>>>>>> bcff391c
 
                     if op.supports_alpha_param: 
                         self.assertEqual(ref_res_alpha, fe_res_alpha, atol=1.e-3, rtol=self.dtype_precisions[dtype1][0])
@@ -276,14 +258,9 @@
                         self.assertEqual(ref_res_alpha, fe_res_alpha)
 
     @skipCUDAIfRocm
-<<<<<<< HEAD
+    @skipMeta
     @ops(foreach_binary_op_tensor_list_db)
     def test_binary_ops_tensor_list_inplace(self, device, dtypes, op):
-=======
-    @skipMeta
-    @ops(foreach_binary_op_db)
-    def test_binary_ops_tensor_list_inplace(self, device, dtype, op):
->>>>>>> bcff391c
         # Mimics cuda kernel dtype flow.  With fp16/bf16 input, runs in fp32 and casts output back to fp16/bf16.
         dtype1 = torch.float32 if (self.device_type == 'cuda' and 
                                    (dtypes[0] is torch.float16 or dtypes[0] is torch.bfloat16)) else dtypes[0]
@@ -386,28 +363,18 @@
             with self.assertRaisesRegex(RuntimeError, "Tensor list must have same number of elements as scalar list."):
                 method(tensors, tensors1, tensors2, [2 for _ in range(N + 1)])
 
-<<<<<<< HEAD
             with self.assertRaisesRegex(RuntimeError, "Tensor list must have same number of elements as scalar list."):
                 method(tensors, tensors1, tensors2, [2 for _ in range(N - 1)])
 
             tensors = op.sample_inputs(device, dtype, N + 1)
-            with self.assertRaisesRegex(RuntimeError, "Tensor lists must have the same number of tensors, got {0}".format(N + 1)):
+            with self.assertRaisesRegex(RuntimeError,
+                                        "Tensor lists must have the same number of tensors, got {0}".format(N + 1)):
                 method(tensors, tensors1, tensors2, [2 for _ in range(N)])
 
             tensors1 = op.sample_inputs(device, dtype, N + 1)
-            with self.assertRaisesRegex(RuntimeError, "Tensor lists must have the same number of tensors, got {0}".format(N + 1)):
+            with self.assertRaisesRegex(RuntimeError,
+                                        "Tensor lists must have the same number of tensors, got {0}".format(N + 1)):
                 method(tensors, tensors1, tensors2, [2 for _  in range(N)])
-=======
-                tensors = op.sample_inputs(device, dtype, N + 1)
-                with self.assertRaisesRegex(RuntimeError,
-                                            "Tensor lists must have the same number of tensors, got {0}".format(N + 1)):
-                    method(tensors, tensors1, tensors2, [2 for _ in range(N)])
-
-                tensors1 = op.sample_inputs(device, dtype, N + 1)
-                with self.assertRaisesRegex(RuntimeError,
-                                            "Tensor lists must have the same number of tensors, got {0}".format(N + 1)):
-                    method(tensors, tensors1, tensors2, [2 for _ in range(N)])
->>>>>>> bcff391c
 
     @ops(foreach_min_max_op_db)
     def test_min_max(self, device, dtypes, op):
