--- conflicted
+++ resolved
@@ -213,22 +213,6 @@
         all_args = schema.filtered_args()
         returns_length = len(schema.returns)
 
-<<<<<<< HEAD
-=======
-        fallback_str = ""
-        if self.gen_forced_fallback_code:
-            fallback_str = gen_fallback_code(schema, overload_name=func.func.name.overload_name)
-
-        value_types_names = [f"{a.name}" for a in value_args if not a.is_wrapped_scalar]
-        assert len(value_types_names) > 0, "Code below assumes there is at least one tensor arg"
-        get_device_str = f"""auto common_device = torch::lazy::GetBackendDevice({', '.join(value_types_names)});
-        TORCH_INTERNAL_ASSERT(common_device);
-        """
-
-        lazy_tensor_decls_str = lazy_tensor_decls(value_args, self.tensor_class)
-        node_ctor_input_str = node_ctor_inputs(schema)
-
->>>>>>> 2af99807
         # call the meta kernel if it exists, to compute output shape/dtype for our IR
         if func.structured or func.structured_delegate is not None:
             meta_out = """std::vector<Shape> shapes{Shape(out_meta.scalar_type(), out_meta.sizes().vec())};"""
@@ -270,9 +254,9 @@
         value_args = schema.filtered_args(values=True, scalars=False)
         returns_length = len(schema.returns)
 
-        fallback_str = gen_fallback_code(
-            schema, overload_name=func.func.name.overload_name
-        )
+        fallback_str = ""
+        if self.gen_forced_fallback_code:
+            fallback_str = gen_fallback_code(schema, overload_name=func.func.name.overload_name)
 
         value_types_names = [f"{a.name}" for a in value_args if not a.is_wrapped_scalar]
         assert (
